--- conflicted
+++ resolved
@@ -1,11 +1,4 @@
 {
-<<<<<<< HEAD
-  "version": "0.6.0",
+  "version": "0.6.1",
   "packages": ["packages/*"]
-=======
-  "version": "0.6.1",
-  "packages": [
-    "packages/*"
-  ]
->>>>>>> e88400ec
 }