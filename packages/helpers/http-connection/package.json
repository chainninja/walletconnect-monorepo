{
  "name": "@walletconnect/http-connection",
<<<<<<< HEAD
  "version": "1.7.1-alpha.0",
=======
  "version": "1.7.1",
>>>>>>> 5abbf249
  "description": "Http Connection for WalletConnect Providers",
  "scripts": {
    "clean": "rm -rf dist",
    "build:pre": "run-s clean",
    "build:cjs": "npx tsc -p tsconfig.cjs.json",
    "build:esm": "npx tsc -p tsconfig.esm.json",
    "build:umd": "webpack",
    "build": "run-s build:pre build:cjs build:esm build:umd",
    "test": "env TS_NODE_PROJECT=\"tsconfig.cjs.json\" mocha -r ts-node/register ./test/**/*.spec.ts --exit"
  },
  "keywords": [
    "wallet",
    "walletconnect",
    "ethereum",
    "jsonrpc",
    "mobile",
    "qrcode",
    "web3",
    "crypto",
    "cryptocurrency",
    "dapp"
  ],
  "author": "WalletConnect, Inc. <walletconnect.com>",
  "homepage": "https://github.com/WalletConnect/walletconnect-monorepo/",
  "license": "Apache-2.0",
  "main": "dist/cjs/index.js",
  "browser": "dist/esm/index.js",
  "types": "dist/cjs/index.d.ts",
  "unpkg": "dist/umd/index.min.js",
  "files": [
    "dist"
  ],
  "repository": {
    "type": "git",
    "url": "git+https://github.com/walletconnect/walletconnect-monorepo.git"
  },
  "bugs": {
    "url": "https://github.com/walletconnect/walletconnect-monorepo/issues"
  },
  "devDependencies": {
    "@babel/cli": "7.8.3",
    "@babel/core": "7.8.3",
    "@babel/node": "7.8.3",
    "@babel/polyfill": "7.8.3",
    "@babel/preset-env": "7.8.3",
    "@babel/preset-typescript": "7.8.3",
    "@babel/register": "7.8.3",
    "@types/chai": "4.2.14",
    "@types/jest": "22.2.3",
    "@types/lodash.isnumber": "3.0.6",
    "@types/mocha": "8.0.4",
    "@types/node": "14.6.3",
    "chai": "4.2.0",
    "mocha": "8.2.1",
    "npm-run-all": "4.1.5",
    "ts-node": "9.0.0",
    "webpack": "4.41.5",
    "webpack-cli": "3.3.10"
  },
  "dependencies": {
<<<<<<< HEAD
    "@walletconnect/types": "^1.7.1-alpha.0",
    "@walletconnect/utils": "^1.7.1-alpha.0",
=======
    "@walletconnect/types": "^1.7.1",
    "@walletconnect/utils": "^1.7.1",
>>>>>>> 5abbf249
    "eventemitter3": "4.0.7",
    "xhr2-cookies": "1.1.0"
  },
  "gitHead": "165f7993c2acc907c653c02847fb02721052c6e7"
}<|MERGE_RESOLUTION|>--- conflicted
+++ resolved
@@ -1,10 +1,6 @@
 {
   "name": "@walletconnect/http-connection",
-<<<<<<< HEAD
-  "version": "1.7.1-alpha.0",
-=======
   "version": "1.7.1",
->>>>>>> 5abbf249
   "description": "Http Connection for WalletConnect Providers",
   "scripts": {
     "clean": "rm -rf dist",
@@ -65,13 +61,8 @@
     "webpack-cli": "3.3.10"
   },
   "dependencies": {
-<<<<<<< HEAD
-    "@walletconnect/types": "^1.7.1-alpha.0",
-    "@walletconnect/utils": "^1.7.1-alpha.0",
-=======
     "@walletconnect/types": "^1.7.1",
     "@walletconnect/utils": "^1.7.1",
->>>>>>> 5abbf249
     "eventemitter3": "4.0.7",
     "xhr2-cookies": "1.1.0"
   },
