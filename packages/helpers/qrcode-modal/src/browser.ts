<<<<<<< HEAD
import MobileRegistry from '@walletconnect/mobile-registry'
import { IMobileRegistryEntry } from '@walletconnect/types'
import { appendToQueryString, isIOS, isMobile } from '@walletconnect/utils'
import * as qrImage from 'qr-image'

import logo from './logo.svg'
import * as constants from './constants'
import './style.css'
=======
/* global window setTimeout */

import * as qrImage from "qr-image";
import logo from "./logo.svg";
import constants from "./constants";
import "./style.css";
>>>>>>> 37289869

let document: Document;
if (typeof window !== "undefined" && typeof window.document !== "undefined") {
  document = window.document;
}

<<<<<<< HEAD
function formatQRCodeImage (data: string) {
  let result = ''
  const dataString = qrImage.imageSync(data, { type: 'svg' })
  if (typeof dataString === 'string') {
    result = dataString.replace(
      '<svg',
      `<svg class="walletconnect-qrcode__image"`
    )
=======
function formatQRCodeImage(data: string) {
  let result = "";
  const dataString = qrImage.imageSync(data, { type: "svg" });
  if (typeof dataString === "string") {
    result = dataString.replace("<svg", `<svg class="walletconnect-qrcode__image"`);
>>>>>>> 37289869
  }
  return result;
}

<<<<<<< HEAD
function formatQRCodeContent (uri: string) {
  const qrCodeImage = formatQRCodeImage(uri)
  const callToAction = 'Scan QR code with a WalletConnect-compatible wallet'
=======
function formatQRCodeModal(qrCodeImage: string) {
  const callToAction = "Scan QR code with a WalletConnect-compatible wallet";
>>>>>>> 37289869
  return `
    <div>
      <p id="walletconnect-qrcode-text" class="walletconnect-qrcode__text">
        ${callToAction}
      </p>
      ${qrCodeImage}
    </div>
  `
}

function formatDeepLinkHref (uri: string, entry: IMobileRegistryEntry) {
  const encodedUri: string = encodeURIComponent(uri)
  const redirectUrlQueryString = appendToQueryString(window.location.search, {
    walletconnect: true
  })
  const redirectUrl: string = encodeURIComponent(
    `${window.location.origin}${window.location.pathname}${redirectUrlQueryString}`
  )

  return entry.universalLink
    ? `${entry.universalLink}/wc?uri=${encodedUri}&redirectUrl=${redirectUrl}`
    : entry.deepLink
      ? `{wallet.deepLink}${uri}`
      : ''
}

function formatSingleConnectButton (name: string, color: string, href: string) {
  return `
    <a href="${href}" target="_blank" rel="noopener noreferrer">
      <div
        id="walletconnect-connect-button-${name}"
        class="walletconnect-connect_button"
        style="background-color: ${color};"
      >
        {name}
      </div>
    </a>
  `
}
function formatMobileRegistry (uri: string) {
  const buttons = MobileRegistry.map((entry: IMobileRegistryEntry) => {
    const { name, color } = entry
    const href = formatDeepLinkHref(uri, entry)
    return formatSingleConnectButton(name, color, href)
  })
  return buttons.join('')
}

function formatSingleDeepLink (uri: string) {
  const name = 'Connect to Mobile Wallet'
  const color = constants.defaultColor
  return formatSingleConnectButton(name, color, uri)
}

function formateDeepLinkingContent (uri: string) {
  const content = isIOS()
    ? formatMobileRegistry(uri)
    : formatSingleDeepLink(uri)
  const callToAction = 'Click to connect to your preffered wallet'
  return `
    <div>
      <p id="walletconnect-qrcode-text" class="walletconnect-qrcode__text">
        ${callToAction}
      </p>
      ${content}
    </div>
  `
}

function formatModal (uri: string) {
  const content = isMobile()
    ? formateDeepLinkingContent(uri)
    : formatQRCodeContent(uri)
  return `
  <div
    id="walletconnect-qrcode-modal"
    class="walletconnect-qrcode__base animated fadeIn"
  >
    <div class="walletconnect-modal__base">
      <div class="walletconnect-modal__header">
        <img src="${logo}" class="walletconnect-modal__headerLogo" />
        <div class="walletconnect-modal__close__wrapper">
          <div
            id="walletconnect-qrcode-close"
            class="walletconnect-modal__close__icon"
          >
            <div class="walletconnect-modal__close__line1""></div>
            <div class="walletconnect-modal__close__line2"></div>
          </div>
        </div>
      </div>
      <div>
        ${content}
      </div>
    </div>
<<<<<<< HEAD
  </div>
`
}

function open (uri: string, cb: any) {
  const wrapper = document.createElement('div')
  wrapper.setAttribute('id', 'walletconnect-wrapper')

  wrapper.innerHTML = formatModal(uri)

  document.body.appendChild(wrapper)
  const closeButton = document.getElementById('walletconnect-qrcode-close')

=======
`;
}

function open(uri: string, cb: any) {
  const wrapper = document.createElement("div");
  wrapper.setAttribute("id", "walletconnect-wrapper");
  const qrCodeImage = formatQRCodeImage(uri);

  wrapper.innerHTML = formatQRCodeModal(qrCodeImage);

  document.body.appendChild(wrapper);
  const closeButton = document.getElementById("walletconnect-qrcode-close");
>>>>>>> 37289869
  if (closeButton) {
    closeButton.addEventListener("click", () => {
      close();
      if (cb) {
        cb();
      }
    });
  }
}

/**
 *  @desc     Close WalletConnect QR Code Modal
 */
function close() {
  const elm = document.getElementById("walletconnect-qrcode-modal");
  if (elm) {
    elm.className = elm.className.replace("fadeIn", "fadeOut");
    setTimeout(() => {
      const wrapper = document.getElementById("walletconnect-wrapper");
      if (wrapper) {
        document.body.removeChild(wrapper);
      }
    }, constants.animationDuration);
  }
}

export default { close, open };<|MERGE_RESOLUTION|>--- conflicted
+++ resolved
@@ -1,54 +1,29 @@
-<<<<<<< HEAD
-import MobileRegistry from '@walletconnect/mobile-registry'
-import { IMobileRegistryEntry } from '@walletconnect/types'
-import { appendToQueryString, isIOS, isMobile } from '@walletconnect/utils'
-import * as qrImage from 'qr-image'
+import MobileRegistry from "@walletconnect/mobile-registry";
+import { IMobileRegistryEntry } from "@walletconnect/types";
+import { appendToQueryString, isIOS, isMobile } from "@walletconnect/utils";
+import * as qrImage from "qr-image";
 
-import logo from './logo.svg'
-import * as constants from './constants'
-import './style.css'
-=======
-/* global window setTimeout */
-
-import * as qrImage from "qr-image";
 import logo from "./logo.svg";
-import constants from "./constants";
+import * as constants from "./constants";
 import "./style.css";
->>>>>>> 37289869
 
 let document: Document;
 if (typeof window !== "undefined" && typeof window.document !== "undefined") {
   document = window.document;
 }
 
-<<<<<<< HEAD
-function formatQRCodeImage (data: string) {
-  let result = ''
-  const dataString = qrImage.imageSync(data, { type: 'svg' })
-  if (typeof dataString === 'string') {
-    result = dataString.replace(
-      '<svg',
-      `<svg class="walletconnect-qrcode__image"`
-    )
-=======
 function formatQRCodeImage(data: string) {
   let result = "";
   const dataString = qrImage.imageSync(data, { type: "svg" });
   if (typeof dataString === "string") {
     result = dataString.replace("<svg", `<svg class="walletconnect-qrcode__image"`);
->>>>>>> 37289869
   }
   return result;
 }
 
-<<<<<<< HEAD
-function formatQRCodeContent (uri: string) {
-  const qrCodeImage = formatQRCodeImage(uri)
-  const callToAction = 'Scan QR code with a WalletConnect-compatible wallet'
-=======
-function formatQRCodeModal(qrCodeImage: string) {
+function formatQRCodeContent(uri: string) {
+  const qrCodeImage = formatQRCodeImage(uri);
   const callToAction = "Scan QR code with a WalletConnect-compatible wallet";
->>>>>>> 37289869
   return `
     <div>
       <p id="walletconnect-qrcode-text" class="walletconnect-qrcode__text">
@@ -56,26 +31,26 @@
       </p>
       ${qrCodeImage}
     </div>
-  `
+  `;
 }
 
-function formatDeepLinkHref (uri: string, entry: IMobileRegistryEntry) {
-  const encodedUri: string = encodeURIComponent(uri)
+function formatDeepLinkHref(uri: string, entry: IMobileRegistryEntry) {
+  const encodedUri: string = encodeURIComponent(uri);
   const redirectUrlQueryString = appendToQueryString(window.location.search, {
-    walletconnect: true
-  })
+    walletconnect: true,
+  });
   const redirectUrl: string = encodeURIComponent(
-    `${window.location.origin}${window.location.pathname}${redirectUrlQueryString}`
-  )
+    `${window.location.origin}${window.location.pathname}${redirectUrlQueryString}`,
+  );
 
   return entry.universalLink
     ? `${entry.universalLink}/wc?uri=${encodedUri}&redirectUrl=${redirectUrl}`
     : entry.deepLink
-      ? `{wallet.deepLink}${uri}`
-      : ''
+    ? `{wallet.deepLink}${uri}`
+    : "";
 }
 
-function formatSingleConnectButton (name: string, color: string, href: string) {
+function formatSingleConnectButton(name: string, color: string, href: string) {
   return `
     <a href="${href}" target="_blank" rel="noopener noreferrer">
       <div
@@ -86,28 +61,26 @@
         {name}
       </div>
     </a>
-  `
+  `;
 }
-function formatMobileRegistry (uri: string) {
+function formatMobileRegistry(uri: string) {
   const buttons = MobileRegistry.map((entry: IMobileRegistryEntry) => {
-    const { name, color } = entry
-    const href = formatDeepLinkHref(uri, entry)
-    return formatSingleConnectButton(name, color, href)
-  })
-  return buttons.join('')
+    const { name, color } = entry;
+    const href = formatDeepLinkHref(uri, entry);
+    return formatSingleConnectButton(name, color, href);
+  });
+  return buttons.join("");
 }
 
-function formatSingleDeepLink (uri: string) {
-  const name = 'Connect to Mobile Wallet'
-  const color = constants.defaultColor
-  return formatSingleConnectButton(name, color, uri)
+function formatSingleDeepLink(uri: string) {
+  const name = "Connect to Mobile Wallet";
+  const color = constants.defaultColor;
+  return formatSingleConnectButton(name, color, uri);
 }
 
-function formateDeepLinkingContent (uri: string) {
-  const content = isIOS()
-    ? formatMobileRegistry(uri)
-    : formatSingleDeepLink(uri)
-  const callToAction = 'Click to connect to your preffered wallet'
+function formateDeepLinkingContent(uri: string) {
+  const content = isIOS() ? formatMobileRegistry(uri) : formatSingleDeepLink(uri);
+  const callToAction = "Click to connect to your preffered wallet";
   return `
     <div>
       <p id="walletconnect-qrcode-text" class="walletconnect-qrcode__text">
@@ -115,13 +88,11 @@
       </p>
       ${content}
     </div>
-  `
+  `;
 }
 
-function formatModal (uri: string) {
-  const content = isMobile()
-    ? formateDeepLinkingContent(uri)
-    : formatQRCodeContent(uri)
+function formatModal(uri: string) {
+  const content = isMobile() ? formateDeepLinkingContent(uri) : formatQRCodeContent(uri);
   return `
   <div
     id="walletconnect-qrcode-modal"
@@ -144,34 +115,19 @@
         ${content}
       </div>
     </div>
-<<<<<<< HEAD
   </div>
-`
-}
-
-function open (uri: string, cb: any) {
-  const wrapper = document.createElement('div')
-  wrapper.setAttribute('id', 'walletconnect-wrapper')
-
-  wrapper.innerHTML = formatModal(uri)
-
-  document.body.appendChild(wrapper)
-  const closeButton = document.getElementById('walletconnect-qrcode-close')
-
-=======
 `;
 }
 
 function open(uri: string, cb: any) {
   const wrapper = document.createElement("div");
   wrapper.setAttribute("id", "walletconnect-wrapper");
-  const qrCodeImage = formatQRCodeImage(uri);
 
-  wrapper.innerHTML = formatQRCodeModal(qrCodeImage);
+  wrapper.innerHTML = formatModal(uri);
 
   document.body.appendChild(wrapper);
   const closeButton = document.getElementById("walletconnect-qrcode-close");
->>>>>>> 37289869
+
   if (closeButton) {
     closeButton.addEventListener("click", () => {
       close();
