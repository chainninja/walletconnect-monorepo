{
  "name": "@walletconnect/signer-connection",
  "description": "Signer Connection for WalletConnect Protocol",
  "version": "2.0.0-beta.2",
  "author": "WalletConnect Labs <walletconnectlabs.com>",
  "homepage": "https://github.com/walletconnect/walletconnect-monorepo/",
  "license": "LGPL-3.0",
  "main": "dist/cjs/index.js",
  "types": "dist/cjs/index.d.ts",
  "unpkg": "dist/umd/index.min.js",
  "files": [
    "dist"
  ],
  "keywords": [
    "wallet",
    "walletconnect"
  ],
  "scripts": {
    "clean": "rm -rf dist",
    "build:pre": "run-s clean",
    "build:cjs": "npx tsc -p tsconfig.cjs.json",
    "build:umd": "webpack",
    "build": "run-s build:pre build:cjs build:umd",
    "test": "env TS_NODE_PROJECT=\"tsconfig.cjs.json\" mocha --exit -r ts-node/register ./test/**/*.spec.ts",
    "test:watch": "env TS_NODE_PROJECT=\"tsconfig.cjs.json\" mocha --timeout 3000 --exit -r ts-node/register --watch --watch-files . ./test/**/*.spec.ts",
    "watch": "tsc -p tsconfig.json --watch",
    "lint": "eslint -c '../../.eslintrc' --fix './src/**/*.ts'"
  },
  "dependencies": {
<<<<<<< HEAD
    "@json-rpc-tools/types": "^1.7.4",
    "@json-rpc-tools/utils": "^1.7.4",
    "@walletconnect/client": "^2.0.0-beta.1",
    "@walletconnect/types": "^2.0.0-beta.1",
    "@walletconnect/utils": "^2.0.0-beta.1"
=======
    "@json-rpc-tools/types": "^1.7.6",
    "@json-rpc-tools/utils": "^1.7.6",
    "@walletconnect/client": "^2.0.0-beta.2",
    "@walletconnect/types": "^2.0.0-beta.2",
    "@walletconnect/utils": "^2.0.0-beta.2"
>>>>>>> e56d6f4a
  },
  "devDependencies": {
    "@babel/cli": "^7.12.1",
    "@babel/core": "^7.12.3",
    "@babel/node": "^7.12.1",
    "@babel/polyfill": "^7.12.1",
    "@babel/preset-env": "^7.12.1",
    "@babel/preset-typescript": "^7.12.1",
    "@babel/register": "^7.12.1",
<<<<<<< HEAD
    "@json-rpc-tools/provider": "^1.7.4",
=======
    "@json-rpc-tools/provider": "^1.7.6",
>>>>>>> e56d6f4a
    "@types/chai": "^4.2.14",
    "@types/jest": "^22.2.3",
    "@types/mocha": "^8.0.4",
    "@types/node": "^14.14.2",
    "@typescript-eslint/eslint-plugin": "^2.24.0",
    "@typescript-eslint/parser": "^2.24.0",
    "chai": "^4.2.0",
    "core-js": "^3.6.5",
    "eslint": "^5.16.0",
    "eslint-config-prettier": "^6.10.0",
    "eslint-config-standard": "^12.0.0",
    "eslint-plugin-import": "^2.20.1",
    "eslint-plugin-node": "^9.2.0",
    "eslint-plugin-prettier": "^3.1.2",
    "eslint-plugin-promise": "^4.2.1",
    "eslint-plugin-react": "^7.19.0",
    "eslint-plugin-standard": "^4.0.1",
    "ethereum-test-network": "^0.1.1",
    "mocha": "^8.2.1",
    "npm-run-all": "^4.1.5",
    "prettier": "^1.19.1",
    "ts-node": "^9.0.0",
    "typescript": "^3.7.5",
    "webpack": "^4.41.5",
    "webpack-cli": "^3.3.10"
  }
}<|MERGE_RESOLUTION|>--- conflicted
+++ resolved
@@ -27,19 +27,11 @@
     "lint": "eslint -c '../../.eslintrc' --fix './src/**/*.ts'"
   },
   "dependencies": {
-<<<<<<< HEAD
-    "@json-rpc-tools/types": "^1.7.4",
-    "@json-rpc-tools/utils": "^1.7.4",
-    "@walletconnect/client": "^2.0.0-beta.1",
-    "@walletconnect/types": "^2.0.0-beta.1",
-    "@walletconnect/utils": "^2.0.0-beta.1"
-=======
     "@json-rpc-tools/types": "^1.7.6",
     "@json-rpc-tools/utils": "^1.7.6",
     "@walletconnect/client": "^2.0.0-beta.2",
     "@walletconnect/types": "^2.0.0-beta.2",
     "@walletconnect/utils": "^2.0.0-beta.2"
->>>>>>> e56d6f4a
   },
   "devDependencies": {
     "@babel/cli": "^7.12.1",
@@ -49,11 +41,7 @@
     "@babel/preset-env": "^7.12.1",
     "@babel/preset-typescript": "^7.12.1",
     "@babel/register": "^7.12.1",
-<<<<<<< HEAD
-    "@json-rpc-tools/provider": "^1.7.4",
-=======
     "@json-rpc-tools/provider": "^1.7.6",
->>>>>>> e56d6f4a
     "@types/chai": "^4.2.14",
     "@types/jest": "^22.2.3",
     "@types/mocha": "^8.0.4",
